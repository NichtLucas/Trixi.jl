--- conflicted
+++ resolved
@@ -46,11 +46,8 @@
 using Polyester: @batch # You know, the cheapest threads you can find...
 using OffsetArrays: OffsetArray, OffsetVector
 using P4est
-<<<<<<< HEAD
 using NLsolve
-=======
 using Setfield: @set
->>>>>>> e17d47bb
 using RecipesBase: RecipesBase
 using Requires: @require
 using Static: Static, One
@@ -142,47 +139,25 @@
        FluxPlusDissipation, DissipationGlobalLaxFriedrichs, DissipationLocalLaxFriedrichs,
        FluxLaxFriedrichs, max_abs_speed_naive,
        FluxHLL, min_max_speed_naive,
-<<<<<<< HEAD
-       FluxRotated, flux_LMARS, flux_rusanov
+       FluxLMARS,
+       FluxRotated,
+       flux_shima_etal_turbo, flux_ranocha_turbo
 
 export initial_condition_constant,
        initial_condition_gauss,
-       initial_condition_density_wave, initial_condition_density_pulse,
-       initial_condition_isentropic_vortex,
-       initial_condition_weak_blast_wave, initial_condition_blast_wave,
-       initial_condition_sedov_blast_wave, initial_condition_medium_sedov_blast_wave,
-       initial_condition_two_interacting_blast_waves, boundary_condition_two_interacting_blast_waves,
-       initial_condition_blob,
-       initial_condition_orszag_tang,
-       initial_condition_rotor,
-       initial_condition_shock_bubble,
-       initial_condition_taylor_green_vortex,
+       initial_condition_density_wave,
+       initial_condition_weak_blast_wave,
        initial_condition_gaussian_bubble, source_terms_warm_bubble,
        initial_condition_warm_bubble, source_terms_moist_bubble,
        initial_condition_moist_bubble, AtmossphereLayers
-=======
-       FluxLMARS,
-       FluxRotated,
-       flux_shima_etal_turbo, flux_ranocha_turbo
-
-export initial_condition_constant,
-       initial_condition_gauss,
-       initial_condition_density_wave,
-       initial_condition_weak_blast_wave
->>>>>>> e17d47bb
 
 export boundary_condition_periodic,
        BoundaryConditionDirichlet,
        boundary_condition_noslip_wall,
        boundary_condition_slip_wall,
-<<<<<<< HEAD
        boundary_condition_wall,
-       boundary_condition_zero,
        boundary_condition_reflection
-       
-=======
-       boundary_condition_wall
->>>>>>> e17d47bb
+
 
 export initial_condition_convergence_test, source_terms_convergence_test
 export source_terms_harmonic
@@ -190,18 +165,12 @@
 export initial_condition_eoc_test_coupled_euler_gravity, source_terms_eoc_test_coupled_euler_gravity, source_terms_eoc_test_euler
 
 export cons2cons, cons2prim, prim2cons, cons2macroscopic, cons2state, cons2mean,
-<<<<<<< HEAD
        cons2entropy, entropy2cons, cons2pot, cons2aeqpot
-export density, pressure, density_pressure, velocity
-export entropy, energy_total, energy_kinetic, energy_internal, energy_magnetic, cross_helicity,
-       pottemp_thermodynamic, velocity
-=======
-       cons2entropy, entropy2cons
 export density, pressure, density_pressure, velocity, global_mean_vars, equilibrium_distribution, waterheight_pressure
-export entropy, energy_total, energy_kinetic, energy_internal, energy_magnetic, cross_helicity
+export entropy, energy_total, energy_kinetic, energy_internal, energy_magnetic, cross_helicity, pottemp_thermodynamic
 export lake_at_rest_error
 export ncomponents, eachcomponent
->>>>>>> e17d47bb
+
 
 export TreeMesh, StructuredMesh, UnstructuredMesh2D, P4estMesh
 
