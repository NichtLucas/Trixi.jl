--- conflicted
+++ resolved
@@ -4,16 +4,7 @@
 
 The compressible Euler equations for an ideal gas in two space dimensions.
 """
-<<<<<<< HEAD
-mutable struct CompressibleEulerEquations{SurfaceFlux, VolumeFlux} <: AbstractEquation{4}
-  name::String
-  initial_conditions::String
-  sources::String
-  varnames_cons::SVector{4, String}
-  varnames_prim::SVector{4, String}
-=======
 struct CompressibleEulerEquations <: AbstractEquation{4}
->>>>>>> c4fcfda6
   gamma::Float64
 end
 
@@ -30,241 +21,6 @@
 
 
 # Set initial conditions at physical location `x` for time `t`
-<<<<<<< HEAD
-function initial_conditions(equation::CompressibleEulerEquations, x, t)
-  name = equation.initial_conditions
-  if name == "density_pulse"
-    rho = 1 + exp(-(x[1]^2 + x[2]^2))/2
-    v1 = 1
-    v2 = 1
-    rho_v1 = rho * v1
-    rho_v2 = rho * v2
-    p = 1
-    rho_e = p/(equation.gamma - 1) + 1/2 * rho * (v1^2 + v2^2)
-    return [rho, rho_v1, rho_v2, rho_e]
-  elseif name == "pressure_pulse"
-    rho = 1
-    v1 = 1
-    v2 = 1
-    rho_v1 = rho * v1
-    rho_v2 = rho * v2
-    p = 1 + exp(-(x[1]^2 + x[2]^2))/2
-    rho_e = p/(equation.gamma - 1) + 1/2 * rho * (v1^2 + v2^2)
-    return [rho, rho_v1, rho_v2, rho_e]
-  elseif name == "density_pressure_pulse"
-    rho = 1 + exp(-(x[1]^2 + x[2]^2))/2
-    v1 = 1
-    v2 = 1
-    rho_v1 = rho * v1
-    rho_v2 = rho * v2
-    p = 1 + exp(-x^2)/2
-    rho_e = p/(equation.gamma - 1) + 1/2 * rho * (v1^2 + v2^2)
-    return [rho, rho_v1, rho_v2, rho_e]
-  elseif name == "constant"
-    rho = 1.0
-    rho_v1 = 0.1
-    rho_v2 = -0.2
-    rho_e = 10.0
-    return [rho, rho_v1, rho_v2, rho_e]
-  elseif name == "convergence_test"
-    c = 2
-    A = 0.1
-    L = 2
-    f = 1/L
-    ω = 2 * pi * f
-    ini = c + A * sin(ω * (x[1] + x[2] - t))
-
-    rho = ini
-    rho_v1 = ini
-    rho_v2 = ini
-    rho_e = ini^2
-
-    return [rho, rho_v1, rho_v2, rho_e]
-  elseif name == "sod"
-    if x < 0.0
-      return [1.0, 0.0, 0.0, 2.5]
-    else
-      return [0.125, 0.0, 0.0, 0.25]
-    end
-  elseif name == "isentropic_vortex"
-    # needs appropriate mesh size, e.g. [-10,-10]x[10,10]
-    # make sure that the inicenter does not exit the domain, e.g. T=10.0
-    # initial center of the vortex
-    inicenter = [0,0]
-    # size and strength of the vortex
-    iniamplitude = 0.2
-    # base flow
-    prim=[1.0,1.0,1.0,10.0]
-    vel=prim[2:3]
-    rt=prim[4]/prim[1]                      # ideal gas equation
-    cent=(inicenter+vel*t)                  # advection of center
-    cent=x-cent                             # distance to centerpoint
-    #cent=cross(iniaxis,cent)               # distance to axis, tangent vector, length r
-    # cross product with iniaxis = [0,0,1]
-    helper =  cent[1]
-    cent[1] = -cent[2]
-    cent[2] = helper
-    r2=cent[1]^2+cent[2]^2
-    du = iniamplitude/(2*π)*exp(0.5*(1-r2)) # vel. perturbation
-    dtemp = -(equation.gamma-1)/(2*equation.gamma*rt)*du^2            # isentrop
-    prim[1]=prim[1]*(1+dtemp)^(1\(equation.gamma-1))
-    prim[2:3]=prim[2:3]+du*cent #v
-    prim[4]=prim[4]*(1+dtemp)^(equation.gamma/(equation.gamma-1))
-    rho,rho_v1,rho_v2,rho_e = prim2cons(equation,prim)
-    return [rho,rho_v1,rho_v2,rho_e]
-  elseif name == "weak_blast_wave"
-    # From Hennemann & Gassner JCP paper 2020 (Sec. 6.3)
-    # Set up polar coordinates
-    inicenter = [0, 0]
-    x_norm = x[1] - inicenter[1]
-    y_norm = x[2] - inicenter[2]
-    r = sqrt(x_norm^2 + y_norm^2)
-    phi = atan(y_norm, x_norm)
-
-    # Calculate primitive variables
-    rho = r > 0.5 ? 1.0 : 1.1691
-    v1 = r > 0.5 ? 0.0 : 0.1882 * cos(phi)
-    v2 = r > 0.5 ? 0.0 : 0.1882 * sin(phi)
-    p = r > 0.5 ? 1.0 : 1.245
-
-    return prim2cons(equation, [rho, v1, v2, p])
-  elseif name == "blast_wave"
-    # Modified From Hennemann & Gassner JCP paper 2020 (Sec. 6.3) -> "medium blast wave"
-    # Set up polar coordinates
-    inicenter = [0, 0]
-    x_norm = x[1] - inicenter[1]
-    y_norm = x[2] - inicenter[2]
-    r = sqrt(x_norm^2 + y_norm^2)
-    phi = atan(y_norm, x_norm)
-
-    # Calculate primitive variables
-    rho = r > 0.5 ? 1.0 : 1.1691
-    v1 = r > 0.5 ? 0.0 : 0.1882 * cos(phi)
-    v2 = r > 0.5 ? 0.0 : 0.1882 * sin(phi)
-    p = r > 0.5 ? 1.0E-3 : 1.245
-
-    return prim2cons(equation, [rho, v1, v2, p])
-  elseif name == "sedov_blast_wave"
-    # Set up polar coordinates
-    inicenter = [0, 0]
-    x_norm = x[1] - inicenter[1]
-    y_norm = x[2] - inicenter[2]
-    r = sqrt(x_norm^2 + y_norm^2)
-
-    # Setup based on http://flash.uchicago.edu/site/flashcode/user_support/flash_ug_devel/node184.html#SECTION010114000000000000000
-    r0 = 0.21875 # = 3.5 * smallest dx (for domain length=4 and max-ref=6)
-    # r0 = 0.5 # = more reasonable setup
-    E = 1.0
-    p0_inner = 3 * (equation.gamma - 1) * E / (3 * pi * r0^2)
-    p0_outer = 1.0e-5 # = true Sedov setup
-    # p0_outer = 1.0e-3 # = more reasonable setup
-
-    # Calculate primitive variables
-    rho = 1.0
-    v1 = 0.0
-    v2 = 0.0
-    p = r > r0 ? p0_outer : p0_inner
-
-    return prim2cons(equation, [rho, v1, v2, p])
-  elseif name == "medium_sedov_blast_wave"
-    # Set up polar coordinates
-    inicenter = [0, 0]
-    x_norm = x[1] - inicenter[1]
-    y_norm = x[2] - inicenter[2]
-    r = sqrt(x_norm^2 + y_norm^2)
-
-    # Setup based on http://flash.uchicago.edu/site/flashcode/user_support/flash_ug_devel/node184.html#SECTION010114000000000000000
-    r0 = 0.21875 # = 3.5 * smallest dx (for domain length=4 and max-ref=6)
-    # r0 = 0.5 # = more reasonable setup
-    E = 1.0
-    p0_inner = 3 * (equation.gamma - 1) * E / (3 * pi * r0^2)
-    # p0_outer = 1.0e-5 # = true Sedov setup
-    p0_outer = 1.0e-3 # = more reasonable setup
-
-    # Calculate primitive variables
-    rho = 1.0
-    v1 = 0.0
-    v2 = 0.0
-    p = r > r0 ? p0_outer : p0_inner
-
-    return prim2cons(equation, [rho, v1, v2, p])
-  elseif name == "khi"
-    # https://rsaa.anu.edu.au/research/established-projects/fyris/2-d-kelvin-helmholtz-test
-    # change discontinuity to tanh
-    # typical resolution 128^2, 256^2
-    # domain size is [-0.5,0.5]^2
-    dens0 = 1.0 # outside density
-    dens1 = 2.0 # inside density
-    velx0 = -0.5 # outside velocity
-    velx1 = 0.5 # inside velocity
-    slope = 50 # used for tanh instead of discontinuous initial condition
-    # pressure equilibrium
-    p     = 2.5
-    #  y velocity v2 is only white noise
-    v2  = 0.01*(rand(Float64,1)[1]-0.5)
-    # density
-    rho = dens0 + (dens1-dens0) * 0.5*(1+(tanh(slope*(x[2]+0.25)) - (tanh(slope*(x[2]-0.25)) + 1)))
-    #  x velocity is also augmented with noise
-    v1 = velx0 + (velx1-velx0) * 0.5*(1+(tanh(slope*(x[2]+0.25)) - (tanh(slope*(x[2]-0.25)) + 1)))+0.01*(rand(Float64,1)[1]-0.5)
-    return prim2cons(equation, [rho, v1, v2, p])
-  elseif name == "blob"
-    # blob test case, see Agertz et al. https://arxiv.org/pdf/astro-ph/0610051.pdf
-    # other reference: https://arxiv.org/pdf/astro-ph/0610051.pdf
-    # change discontinuity to tanh
-    # typical domain is rectangular, we change it to a square, as Trixi can only do squares
-    # resolution 128^2, 256^2
-    # domain size is [-20.0,20.0]^2
-    # gamma = 5/3 for this test case
-    R = 1.0 # radius of the blob
-    # background density
-    dens0 = 1.0
-    Chi = 10.0 # density contrast
-    # reference time of characteristic growth of KH instability equal to 1.0
-    tau_kh = 1.0
-    tau_cr = tau_kh/1.6 # crushing time
-    # determine background velocity
-    velx0 = 2*R*sqrt(Chi)/tau_cr
-    vely0 = 0.0
-    Ma0 = 2.7 # background flow Mach number Ma=v/c
-    c = velx0/Ma0 # sound speed
-    # use perfect gas assumption to compute background pressure via the sound speed c^2 = gamma * pressure/density
-    p0 = c*c*dens0/equation.gamma
-    # initial center of the blob
-    inicenter = [-15,0]
-    x_rel = x-inicenter
-    r = sqrt(x_rel[1]^2 + x_rel[2]^2)
-    # steepness of the tanh transition zone
-    slope = 2
-    # density blob
-    dens = dens0 + (Chi-1) * 0.5*(1+(tanh(slope*(r+R)) - (tanh(slope*(r-R)) + 1)))
-    # velocity blob is zero
-    velx = velx0 - velx0 * 0.5*(1+(tanh(slope*(r+R)) - (tanh(slope*(r-R)) + 1)))
-    return prim2cons(equation, [dens, velx, vely0, p0])
-  elseif name == "jeans_instability"
-    # Jeans gravitational instability test case
-    # see Derigs et al. https://arxiv.org/abs/1605.03572; Sec. 4.6
-    # OBS! this uses cgs (centimeter, gram, second) units
-    # periodic boundaries
-    # domain size [0,L]^2 depends on the wave number chosen for the perturbation
-    # OBS! Be very careful here L must be chosen such that problem is periodic
-    # typical final time is T = 5
-    # gamma = 5/3 for this test
-    dens0  = 1.5e7 # g/cm^3
-    pres0  = 1.5e7 # dyn/cm^2
-    delta0 = 1e-3
-    # set wave vector values for pertubation (units 1/cm)
-    # see FLASH manual: https://flash.uchicago.edu/site/flashcode/user_support/flash_ug_devel.pdf
-    kx = 2.0*pi/0.5 # 2π/λ_x, λ_x = 0.5
-    ky = 0.0   # 2π/λ_y, λ_y = 1e10
-    k_dot_x = kx*x[1] + ky*x[2]
-    # perturb density and pressure away from reference states ρ_0 and p_0
-    dens = dens0*(1.0 + delta0*cos(k_dot_x))                # g/cm^3
-    pres = pres0*(1.0 + equation.gamma*delta0*cos(k_dot_x)) # dyn/cm^2
-    # flow starts as stationary
-    velx = 0.0 # cm/s
-    vely = 0.0 # cm/s
-    return prim2cons(equation, [dens, velx, vely, pres])
-=======
 function initial_conditions_density_pulse(equation::CompressibleEulerEquations, x, t)
   rho = 1 + exp(-(x[1]^2 + x[2]^2))/2
   v1 = 1
@@ -325,7 +81,6 @@
 function initial_conditions_sod(equation::CompressibleEulerEquations, x, t)
   if x < 0.0
     return @SVector [1.0, 0.0, 0.0, 2.5]
->>>>>>> c4fcfda6
   else
     return @SVector [0.125, 0.0, 0.0, 0.25]
   end
