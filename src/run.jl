
"""
    run(parameters_file=nothing; verbose=false, args=nothing, refinement_level_increment=0, parameters...)

Run a Trixi simulation with the parameters in `parameters_file`.
Parameters can be overriden by specifying them as keyword arguments (see examples).

If `verbose` is `true`, additional output will be generated on the terminal
that may help with debugging.  If `args` is given, it should be an
`ARGS`-like array of strings that holds command line arguments, and will be
interpreted by the `parse_commandline_arguments` function. In this case, the values of
`parameters_file` and `verbose` are ignored. If a value for
`refinement_level_increment` is given, `initial_refinement_level` will be
 increased by this value before running the simulation (mostly used by EOC analysis).

# Examples
```julia
julia> Trixi.run("examples/parameters.toml", verbose=true)
[...]
```

Without changing the parameters file we can start a simulation with `N = 1` and
`t_end = 0.5` as follows:
```julia
julia> Trixi.run("examples/parameters.toml", N=1, t_end=0.5)
[...]
```
"""
function run(parameters_file=nothing; verbose=false, args=nothing, refinement_level_increment=0, parameters...)
  # Reset timer
  reset_timer!(timer())

  # Read command line or keyword arguments and parse parameters file
  init_parameters(parameters_file; verbose=verbose, args=args,
      refinement_level_increment=refinement_level_increment, parameters...)

  # Separate initialization and execution into two functions such that Julia can specialize
  # the code in `run_simulation` for the actual type of `solver` and `mesh`
  mesh, solver, time_parameters, time_integration_function = init_simulation()
  run_simulation(mesh, solver, time_parameters, time_integration_function)
end


function init_parameters(parameters_file=nothing; verbose=false, args=nothing, refinement_level_increment=0, parameters...)
  # Read command line or keyword arguments
  @timeit timer() "parse command line" if !isnothing(args)
    # If args are given explicitly, parse command line arguments
    args = parse_commandline_arguments(args)
  else
    # Otherwise interpret keyword arguments as command line arguments
    args = Dict{String, Any}()
    if isnothing(parameters_file)
      error("missing 'parameters_file' argument")
    end
    args["parameters_file"] = parameters_file
    args["verbose"] = verbose
  end

  # Set global verbosity
  globals[:verbose] = args["verbose"]

  # Parse parameters file
  @timeit timer() "read parameter file" parse_parameters_file(args["parameters_file"])

  # Override specified parameters
  for (parameter, value) in parameters
    setparameter(string(parameter), value)
  end

  # Start simulation with an increased initial refinement level if specified
  # for convergence analysis
  if refinement_level_increment != 0
    setparameter("initial_refinement_level",
      parameter("initial_refinement_level") + refinement_level_increment)
  end
end


function init_simulation()
  # Print starup message
  print_startup_message()

  # Check if this is a restart from a previous result or a new simulation
  restart = parameter("restart", false)
  if restart
    restart_filename = parameter("restart_filename")
  end

  # Initialize mesh
  if restart
    print("Loading mesh... ")
    @timeit timer() "mesh loading" mesh = load_mesh(restart_filename)
    println("done")
  else
    print("Creating mesh... ")
    @timeit timer() "mesh creation" mesh = generate_mesh()
    mesh.current_filename = save_mesh_file(mesh)
    mesh.unsaved_changes = false
    println("done")
  end

  # Initialize system of equations
  print("Initializing system of equations... ")
  equations_name = parameter("equations")
  if equations_name == "euler_gravity"
    globals[:euler_gravity] = true
    equations_euler = make_equations("CompressibleEulerEquations")
    equations_gravity = make_equations("HyperbolicDiffusionEquations")
  else
    globals[:euler_gravity] = false
    equations = make_equations(equations_name)
  end
  println("done")

  # Initialize solver
  print("Initializing solver... ")
  solver_name = parameter("solver", valid=["dg"])
  if globals[:euler_gravity]
    solver_euler = make_solver(solver_name, equations_euler, mesh)
    # FIXME: Hack there is a fictitious source term in the Euler equations to trick it into
    #        having no source term
#    solver_euler.source_terms = "none"
    solver_gravity = make_solver(solver_name, equations_gravity, mesh,
                                 surface_flux=flux_lax_friedrichs, volume_flux=flux_central)
  else
    solver = make_solver(solver_name, equations, mesh)
  end
  println("done")

  # Sanity checks
  # If DG volume integral type is weak form, volume flux type must be flux_central,
  # as everything else does not make sense
  if globals[:euler_gravity]
    if solver_euler.volume_integral_type == Val(:weak_form) && solver_euler.volume_flux != flux_central
      error("using the weak formulation with a volume flux other than 'central_flux' does not make sense")
    end
    if solver_gravity.volume_integral_type == Val(:weak_form) && solver_gravity.volume_flux != flux_central
      error("using the weak formulation with a volume flux other than 'central_flux' does not make sense")
    end
  else
    if solver.volume_integral_type == Val(:weak_form) && solver.volume_flux != flux_central
      error("using the weak formulation with a volume flux other than 'central_flux' does not make sense")
    end
  end

  # Initialize solution
  amr_interval = parameter("amr_interval", 0)
  adapt_initial_conditions = parameter("adapt_initial_conditions", true)
  adapt_initial_conditions_only_refine = parameter("adapt_initial_conditions_only_refine", true)
  if restart
    @assert !globals[:euler_gravity] "Not yet supported for coupled Euler-gravity simulations"
    print("Loading restart file...")
    time, step = load_restart_file!(solver, restart_filename)
    println("done")
  else
    print("Applying initial conditions... ")
    t_start = parameter("t_start")
    time = t_start
    step = 0
    if globals[:euler_gravity]
      set_initial_conditions!(solver_euler, time)
      set_initial_conditions!(solver_gravity, time)
    else
      set_initial_conditions!(solver, time)
    end
    println("done")

    # If AMR is enabled, adapt mesh and re-apply ICs
    if amr_interval > 0 && adapt_initial_conditions
      @assert !globals[:euler_gravity] "Not yet supported for coupled Euler-gravity simulations"
      @timeit timer() "initial condition AMR" has_changed = adapt!(mesh, solver, time,
          only_refine=adapt_initial_conditions_only_refine)

      # Iterate until mesh does not change anymore
      while has_changed
        set_initial_conditions!(solver, time)
        @timeit timer() "initial condition AMR" has_changed = adapt!(mesh, solver, time,
            only_refine=adapt_initial_conditions_only_refine)
      end

      # Save mesh file
      mesh.current_filename = save_mesh_file(mesh)
      mesh.unsaved_changes = false
    end
  end
  t_end = parameter("t_end")

  # Init time integration
  time_integration_scheme = Symbol(parameter("time_integration_scheme", "timestep_carpenter_kennedy_erk54_2N!"))
  time_integration_function = eval(time_integration_scheme)

  # Print setup information
  solution_interval = parameter("solution_interval", 0)
  restart_interval = parameter("restart_interval", 0)
  N = parameter("N") # FIXME: This is currently the only DG-specific code in here
  n_steps_max = parameter("n_steps_max")
  cfl = parameter("cfl")
  sources = parameter("sources", "none")
  n_leaf_cells = count_leaf_cells(mesh.tree)
  min_level = minimum_level(mesh.tree)
  max_level = maximum_level(mesh.tree)
  domain_center = mesh.tree.center_level_0
  domain_length = mesh.tree.length_level_0
  min_dx = domain_length / 2^max_level
  max_dx = domain_length / 2^min_level
  s = ""
  if globals[:euler_gravity]
    s *= """| Simulation setup (Euler + Gravity)
            | ----------------
            | working directory:  $(pwd())
            | parameters file:    $(parameter("parameters_file"))
            | equations:          $(equations_name)
            | | Euler:
            | | | #variables:     $(nvariables(equations_euler))
            | | | variable names: $(join(varnames_cons(equations_euler), ", "))
            | | | sources:        $sources
            | | Gravity:
            | | | #variables:     $(nvariables(equations_gravity))
            | | | variable names: $(join(varnames_cons(equations_gravity), ", "))
            | | | sources:        $sources
            | restart:            $(restart ? "yes" : "no")
            """
    if restart
      s *= "| | restart timestep: $step\n"
      s *= "| | restart time:     $time\n"
    else
      s *= "| initial conditions: $(get_name(solver_euler.initial_conditions))\n"
      s *= "| t_start:            $t_start\n"
    end
    s *= """| t_end:              $t_end
            | AMR:                $(amr_interval > 0 ? "yes" : "no")
            """
    if amr_interval > 0
      s *= "| | AMR interval:     $amr_interval\n"
      s *= "| | adapt ICs:        $(adapt_initial_conditions ? "yes" : "no")\n"
    end
    s *= """| n_steps_max:        $n_steps_max
            | restart interval:   $restart_interval
            | solution interval:  $solution_interval
            | #parallel threads:  $(Threads.nthreads())
            |
            | Solver
            | | solver:           $solver_name
            | | N:                $N
            | | CFL:              $cfl
            | | Euler solver:
            | | | volume integral:  $(get_name(solver_euler.volume_integral_type))
            | | | volume flux:      $(get_name(solver_euler.volume_flux))
            | | | surface flux:     $(get_name(solver_euler.surface_flux))
            | | Gravity solver:
            | | | volume integral:  $(get_name(solver_gravity.volume_integral_type))
            | | | volume flux:      $(get_name(solver_gravity.volume_flux))
            | | | surface flux:     $(get_name(solver_gravity.surface_flux))
            | | #elements:        $(solver_euler.n_elements)
            | | #surfaces:        $(solver_euler.n_surfaces)
            | | #boundaries:      $(solver_euler.n_boundaries)
            | | #l2mortars:       $(solver_euler.n_l2mortars)
            | | #DOFs:            $(ndofs(solver_euler)) + $(ndofs(solver_gravity))
            |
            | Mesh
            | | #cells:           $(length(mesh.tree))
            | | #leaf cells:      $n_leaf_cells
            | | minimum level:    $min_level
            | | maximum level:    $max_level
            | | domain center:    $(join(domain_center, ", "))
            | | domain length:    $domain_length
            | | minimum dx:       $min_dx
            | | maximum dx:       $max_dx
            """
  else
    s *= """| Simulation setup
            | ----------------
            | working directory:  $(pwd())
            | parameters file:    $(parameter("parameters_file"))
            | equations:          $(get_name(equations))
            | | #variables:       $(nvariables(equations))
            | | variable names:   $(join(varnames_cons(equations), ", "))
            | sources:            $sources
            | restart:            $(restart ? "yes" : "no")
            """
    if restart
      s *= "| | restart timestep: $step\n"
      s *= "| | restart time:     $time\n"
    else
      s *= "| initial conditions: $(get_name(solver.initial_conditions))\n"
      s *= "| t_start:            $t_start\n"
    end
    s *= """| t_end:              $t_end
            | AMR:                $(amr_interval > 0 ? "yes" : "no")
            """
    if amr_interval > 0
      s *= "| | AMR interval:     $amr_interval\n"
      s *= "| | adapt ICs:        $(adapt_initial_conditions ? "yes" : "no")\n"
    end
    s *= """| n_steps_max:        $n_steps_max
            | restart interval:   $restart_interval
            | solution interval:  $solution_interval
            | #parallel threads:  $(Threads.nthreads())
            |
            | Solver
            | | solver:           $solver_name
            | | N:                $N
            | | CFL:              $cfl
            | | volume integral:  $(get_name(solver.volume_integral_type))
            | | volume flux:      $(get_name(solver.volume_flux))
            | | surface flux:     $(get_name(solver.surface_flux))
            | | #elements:        $(solver.n_elements)
            | | #surfaces:        $(solver.n_surfaces)
            | | #boundaries:      $(solver.n_boundaries)
            | | #l2mortars:       $(solver.n_l2mortars)
            | | #DOFs:            $(ndofs(solver))
            |
            | Mesh
            | | #cells:           $(length(mesh.tree))
            | | #leaf cells:      $n_leaf_cells
            | | minimum level:    $min_level
            | | maximum level:    $max_level
            | | domain center:    $(join(domain_center, ", "))
            | | domain length:    $domain_length
            | | minimum dx:       $min_dx
            | | maximum dx:       $max_dx
            """
  end
<<<<<<< HEAD
=======
  s *= """| n_steps_max:        $n_steps_max
          | time integration:   $(get_name(time_integration_function))
          | restart interval:   $restart_interval
          | solution interval:  $solution_interval
          | #parallel threads:  $(Threads.nthreads())
          |
          | Solver
          | | solver:           $solver_name
          | | N:                $N
          | | CFL:              $cfl
          | | volume integral:  $(get_name(solver.volume_integral_type))
          | | volume flux:      $(get_name(solver.volume_flux))
          | | surface flux:     $(get_name(solver.surface_flux))
          | | #elements:        $(solver.n_elements)
          | | #surfaces:        $(solver.n_surfaces)
          | | #boundaries:      $(solver.n_boundaries)
          | | #l2mortars:       $(solver.n_l2mortars)
          | | #DOFs:            $(ndofs(solver))
          |
          | Mesh
          | | #cells:           $(length(mesh.tree))
          | | #leaf cells:      $n_leaf_cells
          | | minimum level:    $min_level
          | | maximum level:    $max_level
          | | domain center:    $(join(domain_center, ", "))
          | | domain length:    $domain_length
          | | minimum dx:       $min_dx
          | | maximum dx:       $max_dx
          """
>>>>>>> ec0b4907
  println()
  println(s)

  # Set up main loop
  save_final_solution = parameter("save_final_solution", true)
  save_final_restart = parameter("save_final_restart", true)
  analysis_interval = parameter("analysis_interval", 0)
  if analysis_interval > 0
    alive_interval = parameter("alive_interval", div(analysis_interval, 10))
  else
    alive_interval = 0
  end

  # Save initial conditions if desired
  if !restart && parameter("save_initial_solution", true)
    # we need to make sure, that derived quantities, such as e.g. blending
    # factor is already computed for the initial condition
    if globals[:euler_gravity]
      @notimeit timer() rhs!(solver_euler, time)
      @notimeit timer() rhs!(solver_gravity, time)
      save_solution_file(solver_euler, mesh, time, 0, step, "euler")
      save_solution_file(solver_gravity, mesh, time, 0, step, "gravity")
    else
      @notimeit timer() rhs!(solver, time)
      save_solution_file(solver, mesh, time, 0, step)
    end
  end

  # Print initial solution analysis and initialize solution analysis
  if analysis_interval > 0
    if globals[:euler_gravity]
      analyze_solution(solver_euler, mesh, time, 0, step, 0, 0, solver_gravity=solver_gravity)
    else
      analyze_solution(solver, mesh, time, 0, step, 0, 0)
    end
  end

  time_parameters = (time=time, step=step, t_end=t_end, cfl=cfl,
                    n_steps_max=n_steps_max,
                    save_final_solution=save_final_solution,
                    save_final_restart=save_final_restart,
                    analysis_interval=analysis_interval,
                    alive_interval=alive_interval,
                    solution_interval=solution_interval,
                    amr_interval=amr_interval,
                    restart_interval=restart_interval)
<<<<<<< HEAD
  if globals[:euler_gravity]
    return mesh, (solver_euler, solver_gravity), time_parameters
  else
    return mesh, solver, time_parameters
  end
end


function run_simulation(mesh, solvers, time_parameters)
=======
  return mesh, solver, time_parameters, time_integration_function
end


function run_simulation(mesh, solver, time_parameters, time_integration_function)
>>>>>>> ec0b4907
  @unpack time, step, t_end, cfl, n_steps_max,
          save_final_solution, save_final_restart,
          analysis_interval, alive_interval,
          solution_interval, amr_interval,
          restart_interval = time_parameters

  if isa(solvers, Tuple)
    solver_euler, solver_gravity = solvers
    solver = solver_euler
  else
    solver = solvers
  end

  loop_start_time = time_ns()
  analysis_start_time = time_ns()
  output_time = 0.0
  n_analysis_timesteps = 0

  # Declare variables to return error norms calculated in main loop
  # (needed such that the values are accessible outside of the main loop)
  local l2_error, linf_error

  # Start main loop (loop until final time step is reached)
  finalstep = false
  first_loop_iteration = true
  @timeit timer() "main loop" while !finalstep
    # Calculate time step size
    @timeit timer() "calc_dt" dt = calc_dt(solver, cfl)

    # Abort if time step size is NaN
    if isnan(dt)
      error("time step size `dt` is NaN")
    end

    # If the next iteration would push the simulation beyond the end time, set dt accordingly
    if time + dt > t_end
      dt = t_end - time
      finalstep = true
    end

    # Evolve solution by one time step
<<<<<<< HEAD
    if globals[:euler_gravity]
      timestep!(solver_euler, solver_gravity, time, dt, time_parameters)
    else
      timestep!(solver, time, dt)
    end
=======
    time_integration_function(solver, time, dt)
>>>>>>> ec0b4907
    step += 1
    time += dt
    n_analysis_timesteps += 1

    # Check if we reached the maximum number of time steps
    if step == n_steps_max
      finalstep = true
    end

    if !globals[:euler_gravity]
      # Check steady-state integration residual
      if solver.equations isa HyperbolicDiffusionEquations
        if maximum(abs.(solver.elements.u_t[1, :, :, :])) <= solver.equations.resid_tol
          println()
          println("-"^80)
          println("  Steady state tolerance of ",solver.equations.resid_tol," reached at time ",time)
          println("-"^80)
          println()
          finalstep = true
        end
      end
    end

    # Analyze solution errors
    if analysis_interval > 0 && (step % analysis_interval == 0 || finalstep)
      # Calculate absolute and relative runtime
      runtime_absolute = (time_ns() - loop_start_time) / 10^9
      runtime_relative = ((time_ns() - analysis_start_time - output_time) / 10^9 /
                          (n_analysis_timesteps * ndofs(solver)))

      # Analyze solution
      if globals[:euler_gravity]
        l2_error, linf_error = @timeit timer() "analyze solution" analyze_solution(
            solver, mesh, time, dt, step, runtime_absolute, runtime_relative, solver_gravity=solver_gravity)
      else
        l2_error, linf_error = @timeit timer() "analyze solution" analyze_solution(
            solver, mesh, time, dt, step, runtime_absolute, runtime_relative)
      end

      # Reset time and counters
      analysis_start_time = time_ns()
      output_time = 0.0
      n_analysis_timesteps = 0
      if finalstep
        println("-"^80)
        println("Trixi simulation run finished.    Final time: $time    Time steps: $step")
        println("-"^80)
        println()
      end
    elseif alive_interval > 0 && step % alive_interval == 0
      runtime_absolute = (time_ns() - loop_start_time) / 10^9
      @printf("#t/s: %6d | dt: %.4e | Sim. time: %.4e | Run time: %.4e s\n",
              step, dt, time, runtime_absolute)
    end

    # Write solution file
    if solution_interval > 0 && (
        step % solution_interval == 0 || (finalstep && save_final_solution))
      output_start_time = time_ns()
      @timeit timer() "I/O" begin
        # Compute current AMR indicator values such that it can be written to
        # the solution file for the current number of elements
        if amr_interval > 0
          calc_amr_indicator(solver, mesh, time)
        end

        # If mesh has changed, write a new mesh file name
        if mesh.unsaved_changes
          mesh.current_filename = save_mesh_file(mesh, step)
          mesh.unsaved_changes = false
        end

        # Then write solution file
        if globals[:euler_gravity]
          save_solution_file(solver_euler, mesh, time, dt, step, "euler")
          save_solution_file(solver_gravity, mesh, time, dt, step, "gravity")
        else
          save_solution_file(solver, mesh, time, dt, step)
        end
      end
      output_time += time_ns() - output_start_time
    end

    # Write restart file
    if restart_interval > 0 && (
        step % restart_interval == 0 || (finalstep && save_final_restart))
      output_start_time = time_ns()
      @timeit timer() "I/O" begin
        # If mesh has changed, write a new mesh file
        if mesh.unsaved_changes
          mesh.current_filename = save_mesh_file(mesh, step)
          mesh.unsaved_changes = false
        end

        # Then write restart file
        save_restart_file(solver, mesh, time, dt, step)
      end
      output_time += time_ns() - output_start_time
    end

    # Perform adaptive mesh refinement
    if amr_interval > 0 && (step % amr_interval == 0) && !finalstep
      @timeit timer() "AMR" has_changed = adapt!(mesh, solver, time)

      # Store if mesh has changed to write changed mesh file before next restart/solution output
      if has_changed
        mesh.unsaved_changes = true
      end
    end

    # The following call ensures that when doing memory allocation
    # measurements, the memory allocations for JIT compilation are discarded
    # (since virtually all relevant methods have already been called by now)
    if first_loop_iteration
      clear_malloc_data()
      first_loop_iteration = false
    end
  end

  # Print timer information
  print_timer(timer(), title="trixi", allocations=true, linechars=:ascii, compact=false)
  println()

  # Return error norms for EOC calculation
  return l2_error, linf_error, varnames_cons(solver.equations)
end


"""
    convtest(parameters_file, iterations)

Run multiple Trixi simulations with the parameters in `parameters_file` and compute
the experimental order of convergence (EOC) in the ``L^2`` and ``L^\\infty`` norm.
The number of runs is specified by `iterations` and in each run the initial
refinement level will be increased by 1.
"""
function convtest(parameters_file, iterations)
  @assert(iterations > 1, "Number of iterations must be bigger than 1 for a convergence analysis")

  # Types of errors to be calcuated
  errors = Dict(:L2 => Float64[], :Linf => Float64[])

  # Declare variable to access variable names after for loop
  local variablenames

  # Run trixi and extract errors
  for i = 1:iterations
    println(string("Running convtest iteration ", i, "/", iterations))
    l2_error, linf_error, variablenames = run(parameters_file, refinement_level_increment = i - 1)

    # Collect errors as one vector to reshape later
    append!(errors[:L2], l2_error)
    append!(errors[:Linf], linf_error)
  end

  # Number of variables
  nvariables = length(variablenames)

  # Reshape errors to get a matrix where the i-th row represents the i-th iteration
  # and the j-th column represents the j-th variable
  errorsmatrix = Dict(kind => transpose(reshape(error, (nvariables, iterations))) for (kind, error) in errors)

  # Calculate EOCs where the columns represent the variables
  # As dx halves in every iteration the denominator needs to be log(1/2)
  eocs = Dict(kind => log.(error[2:end, :] ./ error[1:end-1, :]) ./ log(1 / 2) for (kind, error) in errorsmatrix)


  for (kind, error) in errorsmatrix
    println(kind)

    for v in variablenames
      @printf("%-20s", v)
    end
    println("")

    for k = 1:nvariables
      @printf("%-10s", "error")
      @printf("%-10s", "EOC")
    end
    println("")

    # Print errors for the first iteration
    for k = 1:nvariables
      @printf("%-10.2e", error[1, k])
      @printf("%-10s", "-")
    end
    println("")

    # For the following iterations print errors and EOCs
    for j = 2:iterations
      for k = 1:nvariables
        @printf("%-10.2e", error[j, k])
        @printf("%-10.2f", eocs[kind][j-1, k])
      end
      println("")
    end
    println("")

    # Print mean EOCs
    for k = 1:nvariables
      @printf("%-10s", "mean")
      @printf("%-10.2f", sum(eocs[kind][:, k]) ./ length(eocs[kind][:, k]))
    end
    println("")
    println("-"^80)
  end
end<|MERGE_RESOLUTION|>--- conflicted
+++ resolved
@@ -235,6 +235,7 @@
       s *= "| | adapt ICs:        $(adapt_initial_conditions ? "yes" : "no")\n"
     end
     s *= """| n_steps_max:        $n_steps_max
+            | time integration:   $(get_name(time_integration_function))
             | restart interval:   $restart_interval
             | solution interval:  $solution_interval
             | #parallel threads:  $(Threads.nthreads())
@@ -293,6 +294,7 @@
       s *= "| | adapt ICs:        $(adapt_initial_conditions ? "yes" : "no")\n"
     end
     s *= """| n_steps_max:        $n_steps_max
+            | time integration:   $(get_name(time_integration_function))
             | restart interval:   $restart_interval
             | solution interval:  $solution_interval
             | #parallel threads:  $(Threads.nthreads())
@@ -321,38 +323,6 @@
             | | maximum dx:       $max_dx
             """
   end
-<<<<<<< HEAD
-=======
-  s *= """| n_steps_max:        $n_steps_max
-          | time integration:   $(get_name(time_integration_function))
-          | restart interval:   $restart_interval
-          | solution interval:  $solution_interval
-          | #parallel threads:  $(Threads.nthreads())
-          |
-          | Solver
-          | | solver:           $solver_name
-          | | N:                $N
-          | | CFL:              $cfl
-          | | volume integral:  $(get_name(solver.volume_integral_type))
-          | | volume flux:      $(get_name(solver.volume_flux))
-          | | surface flux:     $(get_name(solver.surface_flux))
-          | | #elements:        $(solver.n_elements)
-          | | #surfaces:        $(solver.n_surfaces)
-          | | #boundaries:      $(solver.n_boundaries)
-          | | #l2mortars:       $(solver.n_l2mortars)
-          | | #DOFs:            $(ndofs(solver))
-          |
-          | Mesh
-          | | #cells:           $(length(mesh.tree))
-          | | #leaf cells:      $n_leaf_cells
-          | | minimum level:    $min_level
-          | | maximum level:    $max_level
-          | | domain center:    $(join(domain_center, ", "))
-          | | domain length:    $domain_length
-          | | minimum dx:       $min_dx
-          | | maximum dx:       $max_dx
-          """
->>>>>>> ec0b4907
   println()
   println(s)
 
@@ -399,23 +369,15 @@
                     solution_interval=solution_interval,
                     amr_interval=amr_interval,
                     restart_interval=restart_interval)
-<<<<<<< HEAD
   if globals[:euler_gravity]
-    return mesh, (solver_euler, solver_gravity), time_parameters
-  else
-    return mesh, solver, time_parameters
+    return mesh, (solver_euler, solver_gravity), time_parameters, time_integration_function
+  else
+    return mesh, solver, time_parameters, time_integration_function
   end
 end
 
 
-function run_simulation(mesh, solvers, time_parameters)
-=======
-  return mesh, solver, time_parameters, time_integration_function
-end
-
-
-function run_simulation(mesh, solver, time_parameters, time_integration_function)
->>>>>>> ec0b4907
+function run_simulation(mesh, solvers, time_parameters, time_integration_function)
   @unpack time, step, t_end, cfl, n_steps_max,
           save_final_solution, save_final_restart,
           analysis_interval, alive_interval,
@@ -457,15 +419,11 @@
     end
 
     # Evolve solution by one time step
-<<<<<<< HEAD
     if globals[:euler_gravity]
-      timestep!(solver_euler, solver_gravity, time, dt, time_parameters)
+      timestep_euler_gravity!(solver_euler, solver_gravity, time, dt, time_parameters)
     else
-      timestep!(solver, time, dt)
-    end
-=======
-    time_integration_function(solver, time, dt)
->>>>>>> ec0b4907
+      time_integration_function(solver, time, dt)
+    end
     step += 1
     time += dt
     n_analysis_timesteps += 1
