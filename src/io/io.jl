
# Load restart file and store solution in solver
function load_restart_file!(dg::Dg, restart_filename)
  # Create variables to be returned later
  time = NaN
  step = -1

  # Open file
  h5open(restart_filename, "r") do file
    equation = equations(dg)
    N = polydeg(dg)

    # Read attributes to perform some sanity checks
    if read(attrs(file)["ndim"]) != ndim
      error("restart mismatch: ndim in solver differs from value in restart file")
    end
    if read(attrs(file)["equations"]) != equation.name
      error("restart mismatch: equations in solver differs from value in restart file")
    end
    if read(attrs(file)["N"]) != N
      error("restart mismatch: polynomial degree in solver differs from value in restart file")
    end
    if read(attrs(file)["n_elements"]) != dg.n_elements
      error("restart mismatch: polynomial degree in solver differs from value in restart file")
    end

    # Read time and time step
    time = read(attrs(file)["time"])
    step = read(attrs(file)["timestep"])

    # Read data
    varnames = equation.varnames_cons
    for v = 1:nvariables(dg)
      # Check if variable name matches
      var = file["variables_$v"]
      if (name = read(attrs(var)["name"])) != varnames[v]
        error("mismatch: variables_$v should be '$(varnames[v])', but found '$name'")
      end

      # Read variable
      println("Reading variables_$v ($name)...")
      dg.elements.u[v, :, :, :] = read(file["variables_$v"])
    end
  end

  return time, step
end


# Save current DG solution with some context information as a HDF5 file for
# restarting.
function save_restart_file(dg::Dg, mesh::TreeMesh, time, dt, timestep)
  # Create output directory (if it does not exist)
  output_directory = parameter("output_directory", "out")
  mkpath(output_directory)

  # Filename without extension based on current time step
  filename = joinpath(output_directory, @sprintf("restart_%06d", timestep))

  # Convert time and time step size to floats
  time = convert(Float64, time)
  dt = convert(Float64, dt)

  # Open file (clobber existing content)
  h5open(filename * ".h5", "w") do file
    equation = equations(dg)
    N = polydeg(dg)

    # Add context information as attributes
    attrs(file)["ndim"] = ndim
    attrs(file)["equations"] = equation.name
    attrs(file)["N"] = N
    attrs(file)["n_vars"] = nvariables(dg)
    attrs(file)["n_elements"] = dg.n_elements
    attrs(file)["mesh_file"] = splitdir(mesh.current_filename)[2]
    attrs(file)["time"] = time
    attrs(file)["dt"] = dt
    attrs(file)["timestep"] = timestep

    # Restart files always store conservative variables
    data = dg.elements.u
    varnames = equation.varnames_cons

    # Store each variable of the solution
    for v = 1:nvariables(dg)
      # Convert to 1D array
      file["variables_$v"] = data[v, :, :, :][:]

      # Add variable name as attribute
      var = file["variables_$v"]
      attrs(var)["name"] = varnames[v]
    end
  end
end


# Save current DG solution with some context information as a HDF5 file for
# postprocessing.
<<<<<<< HEAD
function save_solution_file(dg::Dg, mesh::TreeMesh, time::Real, dt::Real, timestep::Integer,
                            system="")
=======
function save_solution_file(dg::Dg, mesh::TreeMesh, time, dt, timestep)
>>>>>>> 16f32abf
  # Create output directory (if it does not exist)
  output_directory = parameter("output_directory", "out")
  mkpath(output_directory)

  # Filename without extension based on current time step
  if isempty(system)
    filename = joinpath(output_directory, @sprintf("solution_%06d", timestep))
  else
    filename = joinpath(output_directory, @sprintf("solution_$(system)_%06d", timestep))
  end

  # Convert time and time step size to floats
  time = convert(Float64, time)
  dt = convert(Float64, dt)

  # Open file (clobber existing content)
  h5open(filename * ".h5", "w") do file
    equation = equations(dg)
    N = polydeg(dg)

    # Add context information as attributes
    attrs(file)["ndim"] = ndim
    attrs(file)["equations"] = equation.name
    attrs(file)["N"] = N
    attrs(file)["n_vars"] = nvariables(dg)
    attrs(file)["n_elements"] = dg.n_elements
    attrs(file)["mesh_file"] = splitdir(mesh.current_filename)[2]
    attrs(file)["time"] = time
    attrs(file)["dt"] = dt
    attrs(file)["timestep"] = timestep

    # Add coordinates as 1D arrays
    file["x"] = dg.elements.node_coordinates[1, :, :, :][:]
    file["y"] = dg.elements.node_coordinates[2, :, :, :][:]

    # Convert to primitive variables if requested
    solution_variables = parameter("solution_variables", "primitive",
                                   valid=["conservative", "primitive"])
    if solution_variables == "conservative"
      data = dg.elements.u
      varnames = equation.varnames_cons
    else
      data = cons2prim(equation, dg.elements.u)
      varnames = equation.varnames_prim
    end

    # Store each variable of the solution
    for v = 1:nvariables(dg)
      # Convert to 1D array
      file["variables_$v"] = data[v, :, :, :][:]

      # Add variable name as attribute
      var = file["variables_$v"]
      attrs(var)["name"] = varnames[v]
    end

    # Store element variables
    for (v, (key, element_variables)) in enumerate(dg.element_variables)
      # Add to file
      file["element_variables_$v"] = element_variables

      # Add variable name as attribute
      var = file["element_variables_$v"]
      attrs(var)["name"] = string(key)
    end
  end
end


# Save current mesh with some context information as an HDF5 file.
function save_mesh_file(mesh::TreeMesh, timestep=-1)
  # Create output directory (if it does not exist)
  output_directory = parameter("output_directory", "out")
  mkpath(output_directory)

  # Determine file name based on existence of meaningful time step
  if timestep >= 0
    filename = joinpath(output_directory, @sprintf("mesh_%06d", timestep))
  else
    filename = joinpath(output_directory, "mesh")
  end

  # Create output directory (if it does not exist)
  # Open file (clobber existing content)
  h5open(filename * ".h5", "w") do file
    # Add context information as attributes
    n_cells = length(mesh.tree)
    attrs(file)["ndim"] = ndim
    attrs(file)["n_cells"] = n_cells
    attrs(file)["n_leaf_cells"] = count_leaf_cells(mesh.tree)
    attrs(file)["minimum_level"] = minimum_level(mesh.tree)
    attrs(file)["maximum_level"] = maximum_level(mesh.tree)
    attrs(file)["center_level_0"] = mesh.tree.center_level_0
    attrs(file)["length_level_0"] = mesh.tree.length_level_0
    attrs(file)["periodicity"] = collect(mesh.tree.periodicity)

    # Add tree data
    file["parent_ids"] = @view mesh.tree.parent_ids[1:n_cells]
    file["child_ids"] = @view mesh.tree.child_ids[:, 1:n_cells]
    file["neighbor_ids"] = @view mesh.tree.neighbor_ids[:, 1:n_cells]
    file["levels"] = @view mesh.tree.levels[1:n_cells]
    file["coordinates"] = @view mesh.tree.coordinates[:, 1:n_cells]
  end

  return filename * ".h5"
end<|MERGE_RESOLUTION|>--- conflicted
+++ resolved
@@ -96,12 +96,7 @@
 
 # Save current DG solution with some context information as a HDF5 file for
 # postprocessing.
-<<<<<<< HEAD
-function save_solution_file(dg::Dg, mesh::TreeMesh, time::Real, dt::Real, timestep::Integer,
-                            system="")
-=======
 function save_solution_file(dg::Dg, mesh::TreeMesh, time, dt, timestep)
->>>>>>> 16f32abf
   # Create output directory (if it does not exist)
   output_directory = parameter("output_directory", "out")
   mkpath(output_directory)
