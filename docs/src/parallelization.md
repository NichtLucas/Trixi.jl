# Parallelization

## Shared-memory parallelization with threads
Many compute-intensive loops in Trixi.jl are parallelized using the
[multi-threading](https://docs.julialang.org/en/v1/manual/multi-threading/)
support provided by Julia. You can recognize those loops by the
`Threads.@threads` macro prefixed to them, e.g.,
```julia
Threads.@threads for element in eachelement(dg, cache)
  ...
end
```
This will statically assign an equal iteration count to each available thread.

To use multi-threading, you need to tell Julia at startup how many threads you
want to use by either setting the environment variable `JULIA_NUM_THREADS` or by
providing the `-t/--threads` command line argument. For example, to start Julia
with four threads, start Julia with
```bash
julia --threads=4
```
If both the environment variable and the command line argument are specified at
the same time, the latter takes precedence.

!!! warning
    Not everything is parallelized yet and there are likely opportunities to
    improve scalability. Multi-threading isn't considered part of the public
    API of Trixi yet.


## Distributed computing with MPI
In addition to the shared memory parallelization with multi-threading, Trixi.jl
supports distributed parallelism via
[MPI.jl](https://github.com/JuliaParallel/MPI.jl), which leverages the Message
Passing Interface (MPI). MPI.jl comes with its own MPI library binaries such
that there is no need to install MPI yourself. However, it is also possible to
instead use an existing MPI installation, which is recommended if you are
running MPI programs on a cluster or supercomputer
([see the MPI.jl docs](https://juliaparallel.github.io/MPI.jl/stable/configuration/)
to find out how to select the employed MPI library).

!!! warning "Work in progress"
    MPI-based parallelization is work in progress and not finished yet. Nothing
    related to MPI is part of the official API of Trixi yet.

To start Trixi in parallel with MPI, there are three options:

1. **Run from the REPL with `mpiexec()`:** You can start a parallel execution directly from the
   REPL by executing
   ```julia
   julia> using MPI

   julia> mpiexec() do cmd
<<<<<<< HEAD
            run(`$cmd -n 3 $(Base.julia_cmd()) --project=@. -e 'using Trixi; Trixi.run("examples/2d/parameters.toml")'`)
=======
            run(`$cmd -n 3 $(Base.julia_cmd()) --project=@. -e 'using Trixi; trixi_include("examples/2d/parameters.toml")'`)
>>>>>>> 69e6f8d8
          end
   ```
   The parameter `-n 3` specifies that Trixi should run with three processes (or
   *ranks* in MPI parlance) and should be adapted to your available
   computing resources and problem size. The `$(Base.julia_cmd())` argument
   ensures that Julia is executed in parallel with the same optimization level
   etc. as you used for the REPL; if this is unnecessary or undesired, you can
   also just use `julia`.  Further, if you are not running Trixi from a local
   clone but have installed it as a package, you need to omit the `--project=@.`.
2. **Run from the command line with `mpiexecjl`:** Alternatively, you can
   use the `mpiexecjl` script provided by MPI.jl, which allows you to start
   Trixi in parallel directly from the command line. As a preparation, you need to
   install the script *once* by running
   ```julia
   julia> using MPI

   julia> MPI.install_mpiexecjl(destdir="/somewhere/in/your/PATH")
   ```
   Then, to execute Trixi in parallel, execute the following command from your
   command line:
   ```bash
<<<<<<< HEAD
   mpiexecjl -n 3 julia --project=@. -e 'using Trixi; Trixi.run("examples/2d/parameters.toml")'
=======
   mpiexecjl -n 3 julia --project=@. -e 'using Trixi; trixi_include("examples/2d/parameters.toml")'
>>>>>>> 69e6f8d8
   ```
3. **Run interactively with `tmpi` (Linux/MacOS only):** If you are on a
   Linux/macOS system, you have a third option which lets you run Julia in
   parallel interactively from the REPL. This comes in handy especially during
   development, as in contrast to the first two options, it allows to reuse the
   compilation cache and thus facilitates much faster startup times after the
   first execution. It requires [tmux](https://github.com/tmux/tmux) and the
   [OpenMPI](https://www.open-mpi.org) library to be installed before, both of
   which are usually available through a package manager. Once you have
   installed both tools, you need to configure MPI.jl to use the OpenMPI for
   your system, which is explained
   [here](https://juliaparallel.github.io/MPI.jl/stable/configuration/#Using-a-system-provided-MPI).
   Then, you can download and install the
   [tmpi](https://github.com/Azrael3000/tmpi)
   script by executing
   ```bash
   curl https://raw.githubusercontent.com/Azrael3000/tmpi/master/tmpi -o /somewhere/in/your/PATH/tmpi
   ```
   Finally, you can start and control multiple Julia REPLs simultaneously by
   running
   ```bash
   tmpi 3 julia --project=@.
   ```
   This will start Julia inside `tmux` three times and multiplexes all commands
   you enter in one REPL to all other REPLs (try for yourself to understand what
   it means). If you have no prior experience with `tmux`, handling the REPL
   this way feels slightly weird in the beginning. However, there is a lot of
   documentation for `tmux`
   [available](https://github.com/tmux/tmux/wiki/Getting-Started) and once you
   get the hang of it, developing Trixi in parallel becomes much smoother this
   way.<|MERGE_RESOLUTION|>--- conflicted
+++ resolved
@@ -51,11 +51,7 @@
    julia> using MPI
 
    julia> mpiexec() do cmd
-<<<<<<< HEAD
-            run(`$cmd -n 3 $(Base.julia_cmd()) --project=@. -e 'using Trixi; Trixi.run("examples/2d/parameters.toml")'`)
-=======
-            run(`$cmd -n 3 $(Base.julia_cmd()) --project=@. -e 'using Trixi; trixi_include("examples/2d/parameters.toml")'`)
->>>>>>> 69e6f8d8
+            run(`$cmd -n 3 $(Base.julia_cmd()) --project=@. -e 'using Trixi; trixi_include(default_example())'`)
           end
    ```
    The parameter `-n 3` specifies that Trixi should run with three processes (or
@@ -77,11 +73,7 @@
    Then, to execute Trixi in parallel, execute the following command from your
    command line:
    ```bash
-<<<<<<< HEAD
-   mpiexecjl -n 3 julia --project=@. -e 'using Trixi; Trixi.run("examples/2d/parameters.toml")'
-=======
-   mpiexecjl -n 3 julia --project=@. -e 'using Trixi; trixi_include("examples/2d/parameters.toml")'
->>>>>>> 69e6f8d8
+   mpiexecjl -n 3 julia --project=@. -e 'using Trixi; trixi_include(default_example())'
    ```
 3. **Run interactively with `tmpi` (Linux/MacOS only):** If you are on a
    Linux/macOS system, you have a third option which lets you run Julia in
